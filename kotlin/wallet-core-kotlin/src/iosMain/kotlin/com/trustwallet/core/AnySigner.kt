// SPDX-License-Identifier: Apache-2.0
//
// Copyright © 2017 Trust Wallet.

package com.trustwallet.core

import kotlinx.cinterop.toCValues

<<<<<<< HEAD
=======
@OptIn(kotlinx.cinterop.ExperimentalForeignApi::class)
>>>>>>> af7c6a5b
actual object AnySigner {

    actual fun sign(input: ByteArray, coin: CoinType): ByteArray {
        val inputData = TWDataCreateWithBytes(input.toUByteArray().toCValues(), input.size.toULong())
        val result = TWAnySignerSign(inputData, coin.value)!!.readTwBytes()!!
        TWDataDelete(inputData)
        return result
    }

    actual fun supportsJson(coin: CoinType): Boolean =
        TWAnySignerSupportsJSON(coin.value)

    actual fun signJson(json: String, key: ByteArray, coin: CoinType): String {
        val jsonString = TWStringCreateWithUTF8Bytes(json)
        val keyData = TWDataCreateWithBytes(key.toUByteArray().toCValues(), key.size.toULong())
        val result = TWAnySignerSignJSON(jsonString, keyData, coin.value).fromTwString()!!
        TWStringDelete(jsonString)
        TWDataDelete(keyData)
        return result
    }

    actual fun plan(input: ByteArray, coin: CoinType): ByteArray {
        val inputData = TWDataCreateWithBytes(input.toUByteArray().toCValues(), input.size.toULong())
        val result = TWAnySignerPlan(inputData, coin.value)?.readTwBytes()!!
        TWDataDelete(inputData)
        return result
    }
}<|MERGE_RESOLUTION|>--- conflicted
+++ resolved
@@ -6,10 +6,7 @@
 
 import kotlinx.cinterop.toCValues
 
-<<<<<<< HEAD
-=======
 @OptIn(kotlinx.cinterop.ExperimentalForeignApi::class)
->>>>>>> af7c6a5b
 actual object AnySigner {
 
     actual fun sign(input: ByteArray, coin: CoinType): ByteArray {
