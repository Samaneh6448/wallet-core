<%= render('kotlin/package.erb') %>

import cnames.structs.TW<%= entity.name %>
import kotlinx.cinterop.CPointer
import kotlinx.cinterop.toCValues

<% constructors = entity.static_methods.select { |method| method.name.start_with?('Create') } -%>
<% methods = entity.methods.select { |method| not method.name.start_with?('Delete') } -%>
<% static_methods = entity.static_methods.select { |method| not method.name.start_with?('Create') } -%>
@OptIn(kotlinx.cinterop.ExperimentalForeignApi::class)
actual class <%= entity.name %> constructor(
    val pointer: CPointer<TW<%= entity.name %>>,
) {
<%  unless entity.methods.select{ |x| x.name == "Delete" }.empty? -%>
<<<<<<< HEAD
    @OptIn(ExperimentalStdlibApi::class)
    private val cleaner = kotlin.native.internal.createCleaner(pointer) { ptr ->
=======
    @OptIn(kotlin.experimental.ExperimentalNativeApi::class)
    private val cleaner = kotlin.native.ref.createCleaner(pointer) { ptr ->
>>>>>>> af7c6a5b
        TW<%= entity.name %>Delete(ptr)
    }
<%  end -%>
<%# Constructors -%>
<%- constructors.each do |constructor| -%>

<%  if constructor.return_type.is_nullable -%>
    @Throws(IllegalArgumentException::class)
<%  end -%>
    actual constructor(<%= KotlinHelper.parameters(constructor.parameters) %>) : this(
        wrapperTW<%= entity.name %><%= constructor.name %>(<%= KotlinHelper.arguments(constructor.parameters) %>)
    )
<%  end -%>
<%# Property declarations -%>
<%  entity.properties.each do |property| -%>

    actual val <%= KotlinHelper.format_name(property.name) %><%= KotlinHelper.return_type(property.return_type) %>
        get() = <%= KotlinHelper.convert_calling_return_type_ios(property.return_type, "TW#{entity.name}#{property.name}(pointer)") %>
<%  end -%>
<%# Method declarations -%>
<%  methods.each do |method| -%>

    actual fun <%= KotlinHelper.format_name(method.name) %>(<%= KotlinHelper.parameters(method.parameters.drop(1)) %>)<%= KotlinHelper.return_type(method.return_type) %> {
<%=   render('kotlin/ios_parameter_access.erb', { method: method }) -%>
        val result = <%= KotlinHelper.convert_calling_return_type_ios(method.return_type, "TW#{entity.name}#{method.name}(pointer#{', ' if not method.parameters.one?}#{KotlinHelper.calling_parameters_ios(method.parameters.drop(1))})") %>
<%=   render('kotlin/ios_parameter_release.erb', { method: method }) -%>
        return result
    }
<%  end -%>
<%  if entity.static_properties.any? || static_methods.any? || constructors.any? -%>

    <%= if entity.static_properties.any? || static_methods.any? then "actual" else "private" end %> companion object {
<%# Constructor wrappers -%>
<%  if constructors.any? -%>
<%  constructors.each do |constructor| -%>

<%  if constructor.return_type.is_nullable -%>
        @Throws(IllegalArgumentException::class)
<%  end -%>
        private fun wrapperTW<%= entity.name %><%= constructor.name %>(<%= KotlinHelper.parameters(constructor.parameters) %>): CPointer<TW<%= entity.name %>> {
<%=   render('kotlin/ios_parameter_access.erb', { method: constructor, more_index: 4 }) -%>
            val result = TW<%= entity.name %><%= constructor.name %>(<%= KotlinHelper.calling_parameters_ios(constructor.parameters) %>)
<%=   render('kotlin/ios_parameter_release.erb', { method: constructor, more_index: 4 }) -%>
<%  if constructor.return_type.is_nullable -%>
            if (result == null) {
                throw IllegalArgumentException()
            }
            return result
<%  else -%>
            return result!!
<%  end -%>
        }
<%  end -%>
<%  end -%>
<%# Static property declarations -%>
<%  entity.static_properties.each do |property| -%>

        actual val <%= KotlinHelper.format_name(property.name) %><%= KotlinHelper.return_type(property.return_type) %>
            get() = TW<%= entity.name %><%= property.name %>()<%= KotlinHelper.convert_calling_return_type_ios(property.return_type) %>
<% end -%>
<%# Static method declarations -%>
<%  static_methods.each do |method| -%>

        actual fun <%= KotlinHelper.format_name(method.name) %>(<%= KotlinHelper.parameters(method.parameters) %>)<%= KotlinHelper.return_type(method.return_type) %> {
<%=   render('kotlin/ios_parameter_access.erb', { method: method, more_index: 4 }) -%>
            val result = <%= KotlinHelper.convert_calling_return_type_ios(method.return_type, "TW#{entity.name}#{method.name}(#{KotlinHelper.calling_parameters_ios(method.parameters)})") %>
<%=   render('kotlin/ios_parameter_release.erb', { method: method, more_index: 4 }) -%>
            return result
        }
<%  end -%>
    }
<%  end -%>
}<|MERGE_RESOLUTION|>--- conflicted
+++ resolved
@@ -12,13 +12,8 @@
     val pointer: CPointer<TW<%= entity.name %>>,
 ) {
 <%  unless entity.methods.select{ |x| x.name == "Delete" }.empty? -%>
-<<<<<<< HEAD
-    @OptIn(ExperimentalStdlibApi::class)
-    private val cleaner = kotlin.native.internal.createCleaner(pointer) { ptr ->
-=======
     @OptIn(kotlin.experimental.ExperimentalNativeApi::class)
     private val cleaner = kotlin.native.ref.createCleaner(pointer) { ptr ->
->>>>>>> af7c6a5b
         TW<%= entity.name %>Delete(ptr)
     }
 <%  end -%>
