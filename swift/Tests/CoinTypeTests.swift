--- conflicted
+++ resolved
@@ -27,12 +27,8 @@
         XCTAssertEqual(CoinType.tezos.rawValue, 1729)
         XCTAssertEqual(CoinType.qtum.rawValue, 2301)
         XCTAssertEqual(CoinType.nebulas.rawValue, 2718)
-<<<<<<< HEAD
         XCTAssertEqual(CoinType.avalancheXChain.rawValue, 9000)
         XCTAssertEqual(CoinType.avalancheCChain.rawValue, 10009000)
-=======
-        XCTAssertEqual(CoinType.avalancheCChain.rawValue, 10009000)
         XCTAssertEqual(CoinType.xdai.rawValue, 10000100)
->>>>>>> 2f4a0dcb
     }
 }