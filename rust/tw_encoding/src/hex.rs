--- conflicted
+++ resolved
@@ -31,14 +31,10 @@
     fn decode_hex(&self) -> FromHexResult<Data>;
 }
 
-<<<<<<< HEAD
-impl DecodeHex for &str {
-=======
 impl<T> DecodeHex for T
 where
     T: Deref<Target = str>,
 {
->>>>>>> df42d6b8
     fn decode_hex(&self) -> FromHexResult<Data> {
         decode(self.deref())
     }
