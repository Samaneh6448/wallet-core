// Copyright © 2017-2023 Trust Wallet.
//
// This file is part of Trust. The full Trust copyright notice, including
// terms governing use, modification, and redistribution, is contained in the
// file LICENSE at the root of the source code distribution tree.

#pragma once

#include "TWBase.h"
#include "TWBlockchain.h"
#include "TWCurve.h"
#include "TWDerivation.h"
#include "TWHDVersion.h"
#include "TWHRP.h"
#include "TWPurpose.h"
#include "TWString.h"
#include "TWDerivation.h"
#include "TWPublicKeyType.h"

TW_EXTERN_C_BEGIN

/// Represents a private key.
struct TWPrivateKey;

/// Represents a public key.
struct TWPublicKey;

/// Coin type for Level 2 of BIP44.
///
/// \see https://github.com/satoshilabs/slips/blob/master/slip-0044.md
TW_EXPORT_ENUM(uint32_t)
enum TWCoinType {
    TWCoinTypeAeternity = 457,
    TWCoinTypeAion = 425,
    TWCoinTypeBinance = 714,
    TWCoinTypeBitcoin = 0,
    TWCoinTypeBitcoinCash = 145,
    TWCoinTypeBitcoinGold = 156,
    TWCoinTypeCallisto = 820,
    TWCoinTypeCardano = 1815, // Note: Cardano Shelley testnet uses purpose 1852 (not 44) 1852/1815
    TWCoinTypeCosmos = 118,
    TWCoinTypePivx = 119,
    TWCoinTypeDash = 5,
    TWCoinTypeDecred = 42,
    TWCoinTypeDigiByte = 20,
    TWCoinTypeDogecoin = 3,
    TWCoinTypeEOS = 194,
    TWCoinTypeWAX = 14001,
    TWCoinTypeEthereum = 60,
    TWCoinTypeEthereumClassic = 61,
    TWCoinTypeFIO = 235,
    TWCoinTypeGoChain = 6060,
    TWCoinTypeGroestlcoin = 17,
    TWCoinTypeICON = 74,
    TWCoinTypeIoTeX = 304,
    TWCoinTypeKava = 459,
    TWCoinTypeKin = 2017,
    TWCoinTypeLitecoin = 2,
    TWCoinTypeMonacoin = 22,
    TWCoinTypeNebulas = 2718,
    TWCoinTypeNULS = 8964,
    TWCoinTypeNano = 165,
    TWCoinTypeNEAR = 397,
    TWCoinTypeNimiq = 242,
    TWCoinTypeOntology = 1024,
    TWCoinTypePOANetwork = 178,
    TWCoinTypeQtum = 2301,
    TWCoinTypeXRP = 144,
    TWCoinTypeSolana = 501,
    TWCoinTypeStellar = 148,
    TWCoinTypeTezos = 1729,
    TWCoinTypeTheta = 500,
    TWCoinTypeThunderCore = 1001,
    TWCoinTypeNEO = 888,
    TWCoinTypeTomoChain = 889,
    TWCoinTypeTron = 195,
    TWCoinTypeVeChain = 818,
    TWCoinTypeViacoin = 14,
    TWCoinTypeWanchain = 5718350,
    TWCoinTypeZcash = 133,
    TWCoinTypeFiro = 136,
    TWCoinTypeZilliqa = 313,
    TWCoinTypeZelcash = 19167,
    TWCoinTypeRavencoin = 175,
    TWCoinTypeWaves = 5741564,
    TWCoinTypeTerra = 330, // see also TerraV2
    TWCoinTypeTerraV2 = 10000330, // see also Terra
    TWCoinTypeHarmony = 1023,
    TWCoinTypeAlgorand = 283,
    TWCoinTypeKusama = 434,
    TWCoinTypePolkadot = 354,
    TWCoinTypeFilecoin = 461,
    TWCoinTypeMultiversX = 508,
    TWCoinTypeBandChain = 494,
    TWCoinTypeSmartChainLegacy = 10000714,
    TWCoinTypeSmartChain = 20000714,
    TWCoinTypeTBinance = 30000714,
    TWCoinTypeOasis = 474,
    TWCoinTypePolygon = 966,
    TWCoinTypeTHORChain = 931,
    TWCoinTypeBluzelle = 483,
    TWCoinTypeOptimism = 10000070,
    TWCoinTypeZksync = 10000324,
    TWCoinTypeArbitrum = 10042221,
    TWCoinTypeECOChain = 10000553,
    TWCoinTypeAvalancheCChain = 10009000,
    TWCoinTypeXDai = 10000100,
    TWCoinTypeFantom = 10000250,
    TWCoinTypeCryptoOrg = 394,
    TWCoinTypeCelo = 52752,
    TWCoinTypeRonin = 10002020,
    TWCoinTypeOsmosis = 10000118,
    TWCoinTypeECash = 899,
    TWCoinTypeIOST = 291,
    TWCoinTypeCronosChain = 10000025,
    TWCoinTypeSmartBitcoinCash = 10000145,
    TWCoinTypeKuCoinCommunityChain = 10000321,
    TWCoinTypeBitcoinDiamond = 999,
    TWCoinTypeBoba = 10000288,
    TWCoinTypeSyscoin = 57,
    TWCoinTypeVerge = 77,
    TWCoinTypeZen = 121,
    TWCoinTypeMetis = 1001088,
    TWCoinTypeAurora = 1323161554,
    TWCoinTypeEvmos = 10009001,
    TWCoinTypeNativeEvmos = 20009001,
    TWCoinTypeMoonriver = 10001285,
    TWCoinTypeMoonbeam = 10001284,
    TWCoinTypeKavaEvm = 10002222,
    TWCoinTypeKlaytn = 10008217,
    TWCoinTypeMeter = 18000,
    TWCoinTypeOKXChain = 996,
    TWCoinTypeStratis = 105105,
    TWCoinTypeKomodo = 141,
    TWCoinTypeNervos = 309,
    TWCoinTypeEverscale = 396,
    TWCoinTypeAptos = 637,
    TWCoinTypeNebl = 146,
    TWCoinTypeHedera = 3030,
    TWCoinTypeSecret = 529,
    TWCoinTypeNativeInjective = 10000060,
    TWCoinTypeAgoric = 564,
    TWCoinTypeTON = 607,
    TWCoinTypeSui = 784,
    TWCoinTypeStargaze = 20000118,
    TWCoinTypePolygonzkEVM = 10001101,
    TWCoinTypeJuno = 30000118,
    TWCoinTypeStride = 40000118,
    TWCoinTypeAxelar = 50000118,
    TWCoinTypeCrescent = 60000118,
    TWCoinTypeKujira = 70000118,
    TWCoinTypeIoTeXEVM = 10004689,
    TWCoinTypeNativeCanto = 10007700,
    TWCoinTypeComdex = 80000118,
    TWCoinTypeNeutron = 90000118,
    TWCoinTypeSommelier = 11000118,
    TWCoinTypeFetchAI = 12000118,
    TWCoinTypeMars = 13000118,
    TWCoinTypeUmee = 14000118,
    TWCoinTypeCoreum = 10000990,
    TWCoinTypeQuasar = 15000118,
    TWCoinTypePersistence = 16000118,
    TWCoinTypeAkash = 17000118,
    TWCoinTypeNoble = 18000118,
    TWCoinTypeScroll = 534353,
    TWCoinTypeRootstock = 137,
    TWCoinTypeThetaFuel = 361,
    TWCoinTypeConfluxeSpace = 1030,
    TWCoinTypeAcala = 787,
    TWCoinTypeAcalaEVM = 10000787,
    TWCoinTypeOpBNB = 204,
    TWCoinTypeNeon = 245022934,
    TWCoinTypeBase = 8453,
<<<<<<< HEAD
=======
    TWCoinTypeSei = 19000118,
    TWCoinTypeArbitrumNova = 10042170,
    TWCoinTypeLinea = 59144,
>>>>>>> 92b701f2
};

/// Returns the blockchain for a coin type.
///
/// \param coin A coin type
/// \return blockchain associated to the given coin type
TW_EXPORT_PROPERTY
enum TWBlockchain TWCoinTypeBlockchain(enum TWCoinType coin);

/// Returns the purpose for a coin type.
///
/// \param coin A coin type
/// \return purpose associated to the given coin type
TW_EXPORT_PROPERTY
enum TWPurpose TWCoinTypePurpose(enum TWCoinType coin);

/// Returns the curve that should be used for a coin type.
///
/// \param coin A coin type
/// \return curve that should be used for the given coin type
TW_EXPORT_PROPERTY
enum TWCurve TWCoinTypeCurve(enum TWCoinType coin);

/// Returns the xpub HD version that should be used for a coin type.
///
/// \param coin A coin type
/// \return xpub HD version that should be used for the given coin type
TW_EXPORT_PROPERTY
enum TWHDVersion TWCoinTypeXpubVersion(enum TWCoinType coin);

/// Returns the xprv HD version that should be used for a coin type.
///
/// \param coin A coin type
/// \return the xprv HD version that should be used for the given coin type.
TW_EXPORT_PROPERTY
enum TWHDVersion TWCoinTypeXprvVersion(enum TWCoinType coin);

/// Validates an address string.
///
/// \param coin A coin type
/// \param address A public address
/// \return true if the address is a valid public address of the given coin, false otherwise.
TW_EXPORT_METHOD
bool TWCoinTypeValidate(enum TWCoinType coin, TWString* _Nonnull address);

/// Returns the default derivation path for a particular coin.
///
/// \param coin A coin type
/// \return the default derivation path for the given coin type.
TW_EXPORT_METHOD
TWString* _Nonnull TWCoinTypeDerivationPath(enum TWCoinType coin);

/// Returns the derivation path for a particular coin with the explicit given derivation.
///
/// \param coin A coin type
/// \param derivation A derivation type
/// \return the derivation path for the given coin with the explicit given derivation
TW_EXPORT_METHOD
TWString* _Nonnull TWCoinTypeDerivationPathWithDerivation(enum TWCoinType coin, enum TWDerivation derivation);

/// Derives the address for a particular coin from the private key.
///
/// \param coin A coin type
/// \param privateKey A valid private key
/// \return Derived address for the given coin from the private key.
TW_EXPORT_METHOD
TWString* _Nonnull TWCoinTypeDeriveAddress(enum TWCoinType coin,
                                           struct TWPrivateKey* _Nonnull privateKey);

/// Derives the address for a particular coin from the public key.
///
/// \param coin A coin type
/// \param publicKey A valid public key
/// \return Derived address for the given coin from the public key.
TW_EXPORT_METHOD
TWString* _Nonnull TWCoinTypeDeriveAddressFromPublicKey(enum TWCoinType coin,
                                                        struct TWPublicKey* _Nonnull publicKey);

/// Derives the address for a particular coin from the public key with the derivation.
TW_EXPORT_METHOD
TWString* _Nonnull TWCoinTypeDeriveAddressFromPublicKeyAndDerivation(enum TWCoinType coin,
                                                                     struct TWPublicKey* _Nonnull publicKey,
                                                                     enum TWDerivation derivation);

/// HRP for this coin type
///
/// \param coin A coin type
/// \return HRP of the given coin type.
TW_EXPORT_PROPERTY
enum TWHRP TWCoinTypeHRP(enum TWCoinType coin);

/// P2PKH prefix for this coin type
///
/// \param coin A coin type
/// \return P2PKH prefix for the given coin type
TW_EXPORT_PROPERTY
uint8_t TWCoinTypeP2pkhPrefix(enum TWCoinType coin);

/// P2SH prefix for this coin type
///
/// \param coin A coin type
/// \return P2SH prefix for the given coin type
TW_EXPORT_PROPERTY
uint8_t TWCoinTypeP2shPrefix(enum TWCoinType coin);

/// Static prefix for this coin type
///
/// \param coin A coin type
/// \return Static prefix for the given coin type
TW_EXPORT_PROPERTY
uint8_t TWCoinTypeStaticPrefix(enum TWCoinType coin);

/// ChainID for this coin type.
///
/// \param coin A coin type
/// \return ChainID for the given coin type.
/// \note Caller must free returned object.
TW_EXPORT_PROPERTY
TWString* _Nonnull TWCoinTypeChainId(enum TWCoinType coin);

/// SLIP-0044 id for this coin type
///
/// \param coin A coin type
/// \return SLIP-0044 id for the given coin type
TW_EXPORT_PROPERTY
uint32_t TWCoinTypeSlip44Id(enum TWCoinType coin);

/// SS58Prefix for this coin type
///
/// \param coin A coin type
/// \return SS58Prefix for the given coin type
TW_EXPORT_PROPERTY
uint32_t TWCoinTypeSS58Prefix(enum TWCoinType coin);

/// public key type for this coin type
///
/// \param coin A coin type
/// \return public key type for the given coin type
TW_EXPORT_PROPERTY
enum TWPublicKeyType TWCoinTypePublicKeyType(enum TWCoinType coin);

TW_EXTERN_C_END<|MERGE_RESOLUTION|>--- conflicted
+++ resolved
@@ -171,12 +171,9 @@
     TWCoinTypeOpBNB = 204,
     TWCoinTypeNeon = 245022934,
     TWCoinTypeBase = 8453,
-<<<<<<< HEAD
-=======
     TWCoinTypeSei = 19000118,
     TWCoinTypeArbitrumNova = 10042170,
     TWCoinTypeLinea = 59144,
->>>>>>> 92b701f2
 };
 
 /// Returns the blockchain for a coin type.
